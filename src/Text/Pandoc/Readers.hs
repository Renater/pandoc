{-# LANGUAGE MonoLocalBinds      #-}
{-# LANGUAGE NoImplicitPrelude   #-}
{-# LANGUAGE ScopedTypeVariables #-}

{-
Copyright (C) 2006-2018 John MacFarlane <jgm@berkeley.edu>

This program is free software; you can redistribute it and/or modify
it under the terms of the GNU General Public License as published by
the Free Software Foundation; either version 2 of the License, or
(at your option) any later version.

This program is distributed in the hope that it will be useful,
but WITHOUT ANY WARRANTY; without even the implied warranty of
MERCHANTABILITY or FITNESS FOR A PARTICULAR PURPOSE.  See the
GNU General Public License for more details.

You should have received a copy of the GNU General Public License
along with this program; if not, write to the Free Software
Foundation, Inc., 59 Temple Place, Suite 330, Boston, MA  02111-1307  USA
-}

{- |
   Module      : Text.Pandoc.Readers
   Copyright   : Copyright (C) 2006-2018 John MacFarlane
   License     : GNU GPL, version 2 or above

   Maintainer  : John MacFarlane <jgm@berkeley.edu>
   Stability   : alpha
   Portability : portable

This helper module exports the readers.

Note:  all of the readers assume that the input text has @'\n'@
line endings.  So if you get your input text from a web form,
you should remove @'\r'@ characters using @filter (/='\r')@.

-}

module Text.Pandoc.Readers
  (
    -- * Readers: converting /to/ Pandoc format
    Reader (..)
  , readers
  , readDocx
  , readOdt
  , readMarkdown
  , readCommonMark
  , readCreole
  , readMediaWiki
  , readVimwiki
  , readRST
  , readOrg
  , readLaTeX
  , readHtml
  , readJATS
  , readTextile
  , readDocBook
  , readOPML
  , readHaddock
  , readNative
  , readJSON
  , readTWiki
  , readTikiWiki
  , readTxt2Tags
  , readEPUB
  , readMuse
  , readFB2
  -- * Miscellaneous
  , getReader
  , getDefaultExtensions
  ) where

import Prelude
import Control.Monad.Except (throwError)
import Data.Aeson
import qualified Data.ByteString.Lazy as BL
import Data.List (intercalate)
import Data.Text (Text)
import Text.Pandoc.Class
import Text.Pandoc.Definition
import Text.Pandoc.Error
import Text.Pandoc.Extensions
import Text.Pandoc.Options
import Text.Pandoc.Readers.CommonMark
import Text.Pandoc.Readers.Creole
import Text.Pandoc.Readers.DocBook
import Text.Pandoc.Readers.Docx
import Text.Pandoc.Readers.EPUB
import Text.Pandoc.Readers.FB2
import Text.Pandoc.Readers.Haddock
import Text.Pandoc.Readers.HTML (readHtml)
import Text.Pandoc.Readers.JATS (readJATS)
import Text.Pandoc.Readers.LaTeX
import Text.Pandoc.Readers.Markdown
import Text.Pandoc.Readers.MediaWiki
import Text.Pandoc.Readers.Muse
import Text.Pandoc.Readers.Native
import Text.Pandoc.Readers.Odt
import Text.Pandoc.Readers.OPML
import Text.Pandoc.Readers.Org
import Text.Pandoc.Readers.RST
import Text.Pandoc.Readers.Textile
import Text.Pandoc.Readers.TikiWiki
import Text.Pandoc.Readers.TWiki
import Text.Pandoc.Readers.Txt2Tags
import Text.Pandoc.Readers.Vimwiki
import Text.Pandoc.Readers.Man
import Text.Pandoc.Shared (mapLeft)
import qualified Text.Pandoc.UTF8 as UTF8
import Text.Parsec.Error

data Reader m = TextReader (ReaderOptions -> Text -> m Pandoc)
              | ByteStringReader (ReaderOptions -> BL.ByteString -> m Pandoc)

-- | Association list of formats and readers.
readers :: PandocMonad m => [(String, Reader m)]
readers = [ ("native"       , TextReader readNative)
           ,("json"         , TextReader $ \o s ->
                                               case readJSON o s of
                                                 Right doc -> return doc
                                                 Left _ -> throwError $ PandocParseError "JSON parse error")
           ,("markdown"     , TextReader readMarkdown)
           ,("markdown_strict" , TextReader readMarkdown)
           ,("markdown_phpextra" , TextReader readMarkdown)
           ,("markdown_github" , TextReader readMarkdown)
           ,("markdown_mmd",  TextReader readMarkdown)
           ,("commonmark"   , TextReader readCommonMark)
           ,("creole"       , TextReader readCreole)
           ,("gfm"          , TextReader readCommonMark)
           ,("rst"          , TextReader readRST)
           ,("mediawiki"    , TextReader readMediaWiki)
           ,("vimwiki"      , TextReader readVimwiki)
           ,("docbook"      , TextReader readDocBook)
           ,("opml"         , TextReader readOPML)
           ,("org"          , TextReader readOrg)
           ,("textile"      , TextReader readTextile) -- TODO : textile+lhs
           ,("html"         , TextReader readHtml)
           ,("jats"         , TextReader readJATS)
           ,("latex"        , TextReader readLaTeX)
           ,("haddock"      , TextReader readHaddock)
           ,("twiki"        , TextReader readTWiki)
           ,("tikiwiki"     , TextReader readTikiWiki)
           ,("docx"         , ByteStringReader readDocx)
           ,("odt"          , ByteStringReader readOdt)
           ,("t2t"          , TextReader readTxt2Tags)
           ,("epub"         , ByteStringReader readEPUB)
           ,("muse"         , TextReader readMuse)
<<<<<<< HEAD
           ,("man"          , TextReader readMan)
=======
           ,("fb2"          , TextReader readFB2)
>>>>>>> 5f33d2e0
           ]

-- | Retrieve reader, extensions based on formatSpec (format+extensions).
getReader :: PandocMonad m => String -> Either String (Reader m, Extensions)
getReader s =
  case parseFormatSpec s of
       Left e  -> Left $ intercalate "\n" [m | Message m <- errorMessages e]
       Right (readerName, setExts) ->
           case lookup readerName readers of
                   Nothing  -> Left $ "Unknown reader: " ++ readerName
                   Just  r  -> Right (r, setExts $
                                        getDefaultExtensions readerName)

-- | Read pandoc document from JSON format.
readJSON :: ReaderOptions -> Text -> Either PandocError Pandoc
readJSON _ =
  mapLeft PandocParseError . eitherDecode' . BL.fromStrict . UTF8.fromText<|MERGE_RESOLUTION|>--- conflicted
+++ resolved
@@ -146,11 +146,8 @@
            ,("t2t"          , TextReader readTxt2Tags)
            ,("epub"         , ByteStringReader readEPUB)
            ,("muse"         , TextReader readMuse)
-<<<<<<< HEAD
            ,("man"          , TextReader readMan)
-=======
            ,("fb2"          , TextReader readFB2)
->>>>>>> 5f33d2e0
            ]
 
 -- | Retrieve reader, extensions based on formatSpec (format+extensions).
