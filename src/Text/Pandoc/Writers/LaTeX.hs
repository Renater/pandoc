{-# LANGUAGE OverloadedStrings, ScopedTypeVariables,
             PatternGuards #-}
{-
Copyright (C) 2006-2015 John MacFarlane <jgm@berkeley.edu>

This program is free software; you can redistribute it and/or modify
it under the terms of the GNU General Public License as published by
the Free Software Foundation; either version 2 of the License, or
(at your option) any later version.

This program is distributed in the hope that it will be useful,
but WITHOUT ANY WARRANTY; without even the implied warranty of
MERCHANTABILITY or FITNESS FOR A PARTICULAR PURPOSE.  See the
GNU General Public License for more details.

You should have received a copy of the GNU General Public License
along with this program; if not, write to the Free Software
Foundation, Inc., 59 Temple Place, Suite 330, Boston, MA  02111-1307  USA
-}

{- |
   Module      : Text.Pandoc.Writers.LaTeX
   Copyright   : Copyright (C) 2006-2015 John MacFarlane
   License     : GNU GPL, version 2 or above

   Maintainer  : John MacFarlane <jgm@berkeley.edu>
   Stability   : alpha
   Portability : portable

Conversion of 'Pandoc' format into LaTeX.
-}
module Text.Pandoc.Writers.LaTeX ( writeLaTeX ) where
import Text.Pandoc.Definition
import Text.Pandoc.Walk
import Text.Pandoc.Shared
import Text.Pandoc.Writers.Shared
import Text.Pandoc.Options
import Text.Pandoc.Templates
import Text.Printf ( printf )
import Network.URI ( isURI, unEscapeString )
import Data.Aeson (object, (.=))
import Data.List ( (\\), isInfixOf, stripPrefix, intercalate, intersperse, nub, nubBy )
import Data.Char ( toLower, isPunctuation, isAscii, isLetter, isDigit, ord )
import Data.Maybe ( fromMaybe, isJust )
import qualified Data.Text as T
import Control.Applicative ((<|>))
import Control.Monad.State
import qualified Text.Parsec as P
import Text.Pandoc.Pretty
import Text.Pandoc.ImageSize
import Text.Pandoc.Slides
import Text.Pandoc.Highlighting (highlight, styleToLaTeX,
                                 formatLaTeXInline, formatLaTeXBlock,
                                 toListingsLanguage)

data WriterState =
  WriterState { stInNote        :: Bool          -- true if we're in a note
              , stInQuote       :: Bool          -- true if in a blockquote
              , stInMinipage    :: Bool          -- true if in minipage
              , stInHeading     :: Bool          -- true if in a section heading
              , stNotes         :: [Doc]         -- notes in a minipage
              , stOLLevel       :: Int           -- level of ordered list nesting
              , stOptions       :: WriterOptions -- writer options, so they don't have to be parameter
              , stVerbInNote    :: Bool          -- true if document has verbatim text in note
              , stTable         :: Bool          -- true if document has a table
              , stStrikeout     :: Bool          -- true if document has strikeout
              , stUrl           :: Bool          -- true if document has visible URL link
              , stGraphics      :: Bool          -- true if document contains images
              , stLHS           :: Bool          -- true if document has literate haskell code
              , stBook          :: Bool          -- true if document uses book or memoir class
              , stCsquotes      :: Bool          -- true if document uses csquotes
              , stHighlighting  :: Bool          -- true if document has highlighted code
              , stIncremental   :: Bool          -- true if beamer lists should be displayed bit by bit
              , stInternalLinks :: [String]      -- list of internal link targets
              , stUsesEuro      :: Bool          -- true if euro symbol used
              }

-- | Convert Pandoc to LaTeX.
writeLaTeX :: WriterOptions -> Pandoc -> String
writeLaTeX options document =
  evalState (pandocToLaTeX options document) $
  WriterState { stInNote = False, stInQuote = False,
                stInMinipage = False, stInHeading = False,
                stNotes = [], stOLLevel = 1,
                stOptions = options, stVerbInNote = False,
                stTable = False, stStrikeout = False,
                stUrl = False, stGraphics = False,
                stLHS = False, stBook = writerChapters options,
                stCsquotes = False, stHighlighting = False,
                stIncremental = writerIncremental options,
                stInternalLinks = [], stUsesEuro = False }

pandocToLaTeX :: WriterOptions -> Pandoc -> State WriterState String
pandocToLaTeX options (Pandoc meta blocks) = do
  -- Strip off final 'references' header if --natbib or --biblatex
  let method = writerCiteMethod options
  let blocks' = if method == Biblatex || method == Natbib
                   then case reverse blocks of
                             (Div (_,["references"],_) _):xs -> reverse xs
                             _ -> blocks
                   else blocks
  -- see if there are internal links
  let isInternalLink (Link _ _ ('#':xs,_))  = [xs]
      isInternalLink _                      = []
  modify $ \s -> s{ stInternalLinks = query isInternalLink blocks' }
  let template = writerTemplate options
  -- set stBook depending on documentclass
  let colwidth = if writerWrapText options
                    then Just $ writerColumns options
                    else Nothing
  metadata <- metaToJSON options
              (fmap (render colwidth) . blockListToLaTeX)
              (fmap (render colwidth) . inlineListToLaTeX)
              meta
  let bookClasses = ["memoir","book","report","scrreprt","scrbook"]
  let documentClass = case P.parse (do P.skipMany (P.satisfy (/='\\'))
                                       P.string "\\documentclass"
                                       P.skipMany (P.satisfy (/='{'))
                                       P.char '{'
                                       P.manyTill P.letter (P.char '}')) "template"
                              template of
                              Right r -> r
                              Left _  -> ""
  case lookup "documentclass" (writerVariables options) `mplus`
        fmap stringify (lookupMeta "documentclass" meta) of
         Just x  | x `elem` bookClasses -> modify $ \s -> s{stBook = True}
                 | otherwise            -> return ()
         Nothing | documentClass `elem` bookClasses
                                        -> modify $ \s -> s{stBook = True}
                 | otherwise               -> return ()
  -- check for \usepackage...{csquotes}; if present, we'll use
  -- \enquote{...} for smart quotes:
  when ("{csquotes}" `isInfixOf` template) $
    modify $ \s -> s{stCsquotes = True}
  let (blocks'', lastHeader) = if writerCiteMethod options == Citeproc then
                                 (blocks', [])
                               else case last blocks' of
                                 Header 1 _ il -> (init blocks', il)
                                 _             -> (blocks', [])
  blocks''' <- if writerBeamer options
                  then toSlides blocks''
                  else return blocks''
  body <- mapM (elementToLaTeX options) $ hierarchicalize blocks'''
  (biblioTitle :: String) <- liftM (render colwidth) $ inlineListToLaTeX lastHeader
  let main = render colwidth $ vsep body
  st <- get
  titleMeta <- stringToLaTeX TextString $ stringify $ docTitle meta
  authorsMeta <- mapM (stringToLaTeX TextString . stringify) $ docAuthors meta
  let docLangs = nub $ query (extract "lang") blocks
  let hasStringValue x = isJust (getField x metadata :: Maybe String)
  let context  =  defField "toc" (writerTableOfContents options) $
                  defField "toc-depth" (show (writerTOCDepth options -
                                              if stBook st
                                                 then 1
                                                 else 0)) $
                  defField "body" main $
                  defField "title-meta" titleMeta $
                  defField "author-meta" (intercalate "; " authorsMeta) $
                  defField "documentclass" (if writerBeamer options
                                               then ("beamer" :: String)
                                               else if stBook st
                                                    then "book"
                                                    else "article") $
                  defField "verbatim-in-note" (stVerbInNote st) $
                  defField "tables" (stTable st) $
                  defField "strikeout" (stStrikeout st) $
                  defField "url" (stUrl st) $
                  defField "numbersections" (writerNumberSections options) $
                  defField "lhs" (stLHS st) $
                  defField "graphics" (stGraphics st) $
                  defField "book-class" (stBook st) $
                  defField "euro" (stUsesEuro st) $
                  defField "listings" (writerListings options || stLHS st) $
                  defField "beamer" (writerBeamer options) $
                  (if stHighlighting st
                      then defField "highlighting-macros" (styleToLaTeX
                                $ writerHighlightStyle options )
                      else id) $
                  (case writerCiteMethod options of
                         Natbib   -> defField "biblio-title" biblioTitle .
                                     defField "natbib" True
                         Biblatex -> defField "biblio-title" biblioTitle .
                                     defField "biblatex" True
                         _        -> id) $
                  -- set lang to something so polyglossia/babel is included
                  defField "lang" (if null docLangs then ""::String else "en") $
                  defField "otherlangs" docLangs $
                  defField "colorlinks" (any hasStringValue
                           ["citecolor", "urlcolor", "linkcolor", "toccolor"]) $
                  defField "dir" (if (null $ query (extract "dir") blocks)
                                     then ""::String
                                     else "ltr") $
                  metadata
  let toPolyObj lang = object [ "name"    .= T.pack name
                              , "options" .= T.pack opts ]
        where
          (name, opts) = toPolyglossia lang
  let lang = maybe [] (splitBy (=='-')) $ getField "lang" context
      otherlangs = maybe [] (map $ splitBy (=='-')) $ getField "otherlangs" context
  let context' =
          defField "babel-lang" (toBabel lang)
        $ defField "babel-otherlangs" (map toBabel otherlangs)
        $ defField "babel-newcommands" (concatMap (\(poly, babel) ->
            -- \textspanish and \textgalician are already used by babel
            -- save them as \oritext... and let babel use that
            if poly `elem` ["spanish", "galician"]
               then "\\let\\oritext" ++ poly ++ "\\text" ++ poly ++ "\n" ++
                    "\\AddBabelHook{" ++ poly ++ "}{beforeextras}" ++
                      "{\\renewcommand{\\text" ++ poly ++ "}{\\oritext"
                      ++ poly ++ "}}\n" ++
                    "\\AddBabelHook{" ++ poly ++ "}{afterextras}" ++
                      "{\\renewcommand{\\text" ++ poly ++ "}[2][]{\\foreignlanguage{"
                      ++ poly ++ "}{##2}}}\n"
               else "\\newcommand{\\text" ++ poly ++ "}[2][]{\\foreignlanguage{"
                      ++ babel ++ "}{#2}}\n" ++
                    "\\newenvironment{" ++ poly ++ "}[1]{\\begin{otherlanguage}{"
                      ++ babel ++ "}}{\\end{otherlanguage}}\n"
            )
            -- eliminate duplicates that have same polyglossia name
            $ nubBy (\a b -> fst a == fst b)
            -- find polyglossia and babel names of languages used in the document
            $ map (\l ->
              let lng = splitBy (=='-') l
              in  (fst $ toPolyglossia lng, toBabel lng)
              )
            docLangs )
        $ defField "polyglossia-lang" (toPolyObj lang)
        $ defField "polyglossia-otherlangs" (map toPolyObj otherlangs)
        $ defField "latex-dir-rtl" (case (getField "dir" context)::Maybe String of
                                      Just "rtl" -> True
                                      _          -> False)
        $ context
  return $ if writerStandalone options
              then renderTemplate' template context'
              else main

-- | Convert Elements to LaTeX
elementToLaTeX :: WriterOptions -> Element -> State WriterState Doc
elementToLaTeX _ (Blk block) = blockToLaTeX block
elementToLaTeX opts (Sec level _ (id',classes,_) title' elements) = do
  modify $ \s -> s{stInHeading = True}
  header' <- sectionHeader ("unnumbered" `elem` classes) id' level title'
  modify $ \s -> s{stInHeading = False}
  innerContents <- mapM (elementToLaTeX opts) elements
  return $ vsep (header' : innerContents)

data StringContext = TextString
                   | URLString
                   | CodeString
                   deriving (Eq)

-- escape things as needed for LaTeX
stringToLaTeX :: StringContext -> String -> State WriterState String
stringToLaTeX  _     []     = return ""
stringToLaTeX  ctx (x:xs) = do
  opts <- gets stOptions
  rest <- stringToLaTeX ctx xs
  let ligatures = writerTeXLigatures opts && ctx == TextString
  let isUrl = ctx == URLString
  when (x == '€') $
     modify $ \st -> st{ stUsesEuro = True }
  return $
    case x of
       '€' -> "\\euro{}" ++ rest
       '{' -> "\\{" ++ rest
       '}' -> "\\}" ++ rest
       '$' | not isUrl -> "\\$" ++ rest
       '%' -> "\\%" ++ rest
       '&' -> "\\&" ++ rest
       '_' | not isUrl -> "\\_" ++ rest
       '#' -> "\\#" ++ rest
       '-' | not isUrl -> case xs of
                   -- prevent adjacent hyphens from forming ligatures
                   ('-':_) -> "-\\/" ++ rest
                   _       -> '-' : rest
       '~' | not isUrl -> "\\textasciitilde{}" ++ rest
       '^' -> "\\^{}" ++ rest
       '\\'| isUrl     -> '/' : rest  -- NB. / works as path sep even on Windows
           | otherwise -> "\\textbackslash{}" ++ rest
       '|' | not isUrl -> "\\textbar{}" ++ rest
       '<' -> "\\textless{}" ++ rest
       '>' -> "\\textgreater{}" ++ rest
       '[' -> "{[}" ++ rest  -- to avoid interpretation as
       ']' -> "{]}" ++ rest  -- optional arguments
       '\'' | ctx == CodeString -> "\\textquotesingle{}" ++ rest
       '\160' -> "~" ++ rest
       '\x2026' -> "\\ldots{}" ++ rest
       '\x2018' | ligatures -> "`" ++ rest
       '\x2019' | ligatures -> "'" ++ rest
       '\x201C' | ligatures -> "``" ++ rest
       '\x201D' | ligatures -> "''" ++ rest
       '\x2014' | ligatures -> "---" ++ rest
       '\x2013' | ligatures -> "--" ++ rest
       _        -> x : rest

toLabel :: String -> State WriterState String
toLabel z = go `fmap` stringToLaTeX URLString z
 where go [] = ""
       go (x:xs)
         | (isLetter x || isDigit x) && isAscii x = x:go xs
         | elem x ("-+=:;." :: String) = x:go xs
         | otherwise = "ux" ++ printf "%x" (ord x) ++ go xs

-- | Puts contents into LaTeX command.
inCmd :: String -> Doc -> Doc
inCmd cmd contents = char '\\' <> text cmd <> braces contents

toSlides :: [Block] -> State WriterState [Block]
toSlides bs = do
  opts <- gets stOptions
  let slideLevel = fromMaybe (getSlideLevel bs) $ writerSlideLevel opts
  let bs' = prepSlides slideLevel bs
  concat `fmap` (mapM (elementToBeamer slideLevel) $ hierarchicalize bs')

elementToBeamer :: Int -> Element -> State WriterState [Block]
elementToBeamer _slideLevel (Blk b) = return [b]
elementToBeamer slideLevel  (Sec lvl _num (ident,classes,kvs) tit elts)
  | lvl >  slideLevel = do
      bs <- concat `fmap` mapM (elementToBeamer slideLevel) elts
      return $ Para ( RawInline "latex" "\\begin{block}{"
                    : tit ++ [RawInline "latex" "}"] )
             : bs ++ [RawBlock "latex" "\\end{block}"]
  | lvl <  slideLevel = do
      bs <- concat `fmap` mapM (elementToBeamer slideLevel) elts
      return $ (Header lvl (ident,classes,kvs) tit) : bs
  | otherwise = do -- lvl == slideLevel
      -- note: [fragile] is required or verbatim breaks
      let hasCodeBlock (CodeBlock _ _) = [True]
          hasCodeBlock _               = []
      let hasCode (Code _ _) = [True]
          hasCode _          = []
      opts <- gets stOptions
      let fragile = "fragile" `elem` classes ||
                    not (null $ query hasCodeBlock elts ++
                                     if writerListings opts
                                        then query hasCode elts
                                        else [])
      let frameoptions = ["allowdisplaybreaks", "allowframebreaks",
                          "b", "c", "t", "environment",
                          "label", "plain", "shrink"]
      let optionslist = ["fragile" | fragile] ++
                        [k | k <- classes, k `elem` frameoptions] ++
                        [k ++ "=" ++ v | (k,v) <- kvs, k `elem` frameoptions]
      let options = if null optionslist
                       then ""
                       else "[" ++ intercalate "," optionslist ++ "]"
      let slideStart = Para $ RawInline "latex" ("\\begin{frame}" ++ options) :
                if tit == [Str "\0"]  -- marker for hrule
                   then []
                   else (RawInline "latex" "{") : tit ++ [RawInline "latex" "}"]
      let slideEnd = RawBlock "latex" "\\end{frame}"
      -- now carve up slide into blocks if there are sections inside
      bs <- concat `fmap` mapM (elementToBeamer slideLevel) elts
      return $ slideStart : bs ++ [slideEnd]

isListBlock :: Block -> Bool
isListBlock (BulletList _)     = True
isListBlock (OrderedList _ _)  = True
isListBlock (DefinitionList _) = True
isListBlock _                  = False

isLineBreakOrSpace :: Inline -> Bool
isLineBreakOrSpace LineBreak = True
isLineBreakOrSpace Space = True
isLineBreakOrSpace _ = False

-- | Convert Pandoc block element to LaTeX.
blockToLaTeX :: Block     -- ^ Block to convert
             -> State WriterState Doc
blockToLaTeX Null = return empty
blockToLaTeX (Div (identifier,classes,kvs) bs) = do
  beamer <- writerBeamer `fmap` gets stOptions
  ref <- toLabel identifier
  let linkAnchor = if null identifier
                      then empty
                      else "\\hypertarget" <> braces (text ref) <>
                             braces empty
  let align dir txt = inCmd "begin" dir $$ txt $$ inCmd "end" dir
  let wrapDir = case lookup "dir" kvs of
                  Just "rtl" -> align "RTL"
                  Just "ltr" -> align "LTR"
                  _          -> id
      wrapLang txt = case lookup "lang" kvs of
                       Just lng -> let (l, o) = toPolyglossiaEnv lng
                                       ops = if null o
                                                then ""
                                                else brackets $ text o
                                   in  inCmd "begin" (text l) <> ops
                                       $$ blankline <> txt <> blankline
                                       $$ inCmd "end" (text l)
                       Nothing  -> txt
      wrapNotes txt = if beamer && "notes" `elem` classes
                          then "\\note" <> braces txt -- speaker notes
                          else linkAnchor $$ txt
  fmap (wrapDir . wrapLang . wrapNotes) $ blockListToLaTeX bs
blockToLaTeX (Plain lst) =
  inlineListToLaTeX $ dropWhile isLineBreakOrSpace lst
-- title beginning with fig: indicates that the image is a figure
blockToLaTeX (Para [Image attr txt (src,'f':'i':'g':':':tit)]) = do
  inNote <- gets stInNote
  modify $ \st -> st{ stInMinipage = True, stNotes = [] }
  capt <- inlineListToLaTeX txt
<<<<<<< HEAD
  notes <- gets stNotes
  modify $ \st -> st{ stInMinipage = False, stNotes = [] }
  -- We can't have footnotes in the list of figures, so remove them:
  captForLof <- if null notes
                   then return empty
                   else brackets <$> inlineListToLaTeX (walk deNote txt)
  img <- inlineToLaTeX (Image txt (src,tit))
  let footnotes = notesToLaTeX notes
=======
  img <- inlineToLaTeX (Image attr txt (src,tit))
  let (ident, _, _) = attr
  idn <- toLabel ident
  let label = if null ident
                 then empty
                 else "\\label" <> braces (text idn)
>>>>>>> 08243d53
  return $ if inNote
              -- can't have figures in notes
              then "\\begin{center}" $$ img $+$ capt $$ "\\end{center}"
              else "\\begin{figure}[htbp]" $$ "\\centering" $$ img $$
<<<<<<< HEAD
                    ("\\caption" <> captForLof <> braces capt) $$
                    "\\end{figure}" $$
                    footnotes
=======
                      ("\\caption" <> braces capt) $$ label $$ "\\end{figure}"
>>>>>>> 08243d53
-- . . . indicates pause in beamer slides
blockToLaTeX (Para [Str ".",Space,Str ".",Space,Str "."]) = do
  beamer <- writerBeamer `fmap` gets stOptions
  if beamer
     then blockToLaTeX (RawBlock "latex" "\\pause")
     else inlineListToLaTeX [Str ".",Space,Str ".",Space,Str "."]
blockToLaTeX (Para lst) =
  inlineListToLaTeX $ dropWhile isLineBreakOrSpace lst
blockToLaTeX (BlockQuote lst) = do
  beamer <- writerBeamer `fmap` gets stOptions
  case lst of
       [b] | beamer && isListBlock b -> do
         oldIncremental <- gets stIncremental
         modify $ \s -> s{ stIncremental = not oldIncremental }
         result <- blockToLaTeX b
         modify $ \s -> s{ stIncremental = oldIncremental }
         return result
       _ -> do
         oldInQuote <- gets stInQuote
         modify (\s -> s{stInQuote = True})
         contents <- blockListToLaTeX lst
         modify (\s -> s{stInQuote = oldInQuote})
         return $ "\\begin{quote}" $$ contents $$ "\\end{quote}"
blockToLaTeX (CodeBlock (identifier,classes,keyvalAttr) str) = do
  opts <- gets stOptions
  ref <- toLabel identifier
  let linkAnchor = if null identifier
                      then empty
                      else "\\hypertarget" <> braces (text ref) <>
                                braces ("\\label" <> braces (text ref))
  let lhsCodeBlock = do
        modify $ \s -> s{ stLHS = True }
        return $ flush (linkAnchor $$ "\\begin{code}" $$ text str $$
                            "\\end{code}") $$ cr
  let rawCodeBlock = do
        st <- get
        env <- if stInNote st
                  then modify (\s -> s{ stVerbInNote = True }) >>
                       return "Verbatim"
                  else return "verbatim"
        return $ flush (linkAnchor $$ text ("\\begin{" ++ env ++ "}") $$
                 text str $$ text ("\\end{" ++ env ++ "}")) <> cr
  let listingsCodeBlock = do
        st <- get
        let params = if writerListings (stOptions st)
                     then (case getListingsLanguage classes of
                                Just l  -> [ "language=" ++ l ]
                                Nothing -> []) ++
                          [ "numbers=left" | "numberLines" `elem` classes
                             || "number" `elem` classes
                             || "number-lines" `elem` classes ] ++
                          [ (if key == "startFrom"
                                then "firstnumber"
                                else key) ++ "=" ++ attr |
                                (key,attr) <- keyvalAttr ] ++
                          (if identifier == ""
                                then []
                                else [ "label=" ++ ref ])

                     else []
            printParams
                | null params = empty
                | otherwise   = brackets $ hcat (intersperse ", " (map text params))
        return $ flush ("\\begin{lstlisting}" <> printParams $$ text str $$
                 "\\end{lstlisting}") $$ cr
  let highlightedCodeBlock =
        case highlight formatLaTeXBlock ("",classes,keyvalAttr) str of
               Nothing -> rawCodeBlock
               Just  h -> modify (\st -> st{ stHighlighting = True }) >>
                          return (flush $ linkAnchor $$ text h)
  case () of
     _ | isEnabled Ext_literate_haskell opts && "haskell" `elem` classes &&
         "literate" `elem` classes                      -> lhsCodeBlock
       | writerListings opts                            -> listingsCodeBlock
       | writerHighlight opts && not (null classes)     -> highlightedCodeBlock
       | otherwise                                      -> rawCodeBlock
blockToLaTeX (RawBlock f x)
  | f == Format "latex" || f == Format "tex"
                        = return $ text x
  | otherwise           = return empty
blockToLaTeX (BulletList []) = return empty  -- otherwise latex error
blockToLaTeX (BulletList lst) = do
  incremental <- gets stIncremental
  let inc = if incremental then "[<+->]" else ""
  items <- mapM listItemToLaTeX lst
  let spacing = if isTightList lst
                   then text "\\tightlist"
                   else empty
  return $ text ("\\begin{itemize}" ++ inc) $$ spacing $$ vcat items $$
             "\\end{itemize}"
blockToLaTeX (OrderedList _ []) = return empty -- otherwise latex error
blockToLaTeX (OrderedList (start, numstyle, numdelim) lst) = do
  st <- get
  let inc = if stIncremental st then "[<+->]" else ""
  let oldlevel = stOLLevel st
  put $ st {stOLLevel = oldlevel + 1}
  items <- mapM listItemToLaTeX lst
  modify (\s -> s {stOLLevel = oldlevel})
  let tostyle x = case numstyle of
                       Decimal      -> "\\arabic" <> braces x
                       UpperRoman   -> "\\Roman" <> braces x
                       LowerRoman   -> "\\roman" <> braces x
                       UpperAlpha   -> "\\Alph" <> braces x
                       LowerAlpha   -> "\\alph" <> braces x
                       Example      -> "\\arabic" <> braces x
                       DefaultStyle -> "\\arabic" <> braces x
  let todelim x = case numdelim of
                       OneParen    -> x <> ")"
                       TwoParens   -> parens x
                       Period      -> x <> "."
                       _           -> x <> "."
  let enum = text $ "enum" ++ map toLower (toRomanNumeral oldlevel)
  let stylecommand = if numstyle == DefaultStyle && numdelim == DefaultDelim
                        then empty
                        else "\\def" <> "\\label" <> enum <>
                              braces (todelim $ tostyle enum)
  let resetcounter = if start == 1 || oldlevel > 4
                        then empty
                        else "\\setcounter" <> braces enum <>
                              braces (text $ show $ start - 1)
  let spacing = if isTightList lst
                   then text "\\tightlist"
                   else empty
  return $ text ("\\begin{enumerate}" ++ inc)
         $$ stylecommand
         $$ resetcounter
         $$ spacing
         $$ vcat items
         $$ "\\end{enumerate}"
blockToLaTeX (DefinitionList []) = return empty
blockToLaTeX (DefinitionList lst) = do
  incremental <- gets stIncremental
  let inc = if incremental then "[<+->]" else ""
  items <- mapM defListItemToLaTeX lst
  let spacing = if all isTightList (map snd lst)
                   then text "\\tightlist"
                   else empty
  return $ text ("\\begin{description}" ++ inc) $$ spacing $$ vcat items $$
               "\\end{description}"
blockToLaTeX HorizontalRule = return $
  "\\begin{center}\\rule{0.5\\linewidth}{\\linethickness}\\end{center}"
blockToLaTeX (Header level (id',classes,_) lst) = do
  modify $ \s -> s{stInHeading = True}
  hdr <- sectionHeader ("unnumbered" `elem` classes) id' level lst
  modify $ \s -> s{stInHeading = False}
  return hdr
blockToLaTeX (Table caption aligns widths heads rows) = do
  headers <- if all null heads
                then return empty
                else ($$ "\\midrule\n") `fmap`
                      (tableRowToLaTeX True aligns widths) heads
  let endhead = if all null heads
                   then empty
                   else text "\\endhead"
  captionText <- inlineListToLaTeX caption
  let capt = if isEmpty captionText
                then empty
                else text "\\caption" <> braces captionText
                         <> "\\tabularnewline\n\\toprule\n"
                         <> headers
                         <> "\\endfirsthead"
  rows' <- mapM (tableRowToLaTeX False aligns widths) rows
  let colDescriptors = text $ concat $ map toColDescriptor aligns
  modify $ \s -> s{ stTable = True }
  return $ "\\begin{longtable}[c]" <>
              braces ("@{}" <> colDescriptors <> "@{}")
              -- the @{} removes extra space at beginning and end
         $$ capt
         $$ "\\toprule"
         $$ headers
         $$ endhead
         $$ vcat rows'
         $$ "\\bottomrule"
         $$ "\\end{longtable}"

toColDescriptor :: Alignment -> String
toColDescriptor align =
  case align of
         AlignLeft    -> "l"
         AlignRight   -> "r"
         AlignCenter  -> "c"
         AlignDefault -> "l"

blockListToLaTeX :: [Block] -> State WriterState Doc
blockListToLaTeX lst = vsep `fmap` mapM blockToLaTeX lst

tableRowToLaTeX :: Bool
                -> [Alignment]
                -> [Double]
                -> [[Block]]
                -> State WriterState Doc
tableRowToLaTeX header aligns widths cols = do
  -- scale factor compensates for extra space between columns
  -- so the whole table isn't larger than columnwidth
  let scaleFactor = 0.97 ** fromIntegral (length aligns)
  let widths' = map (scaleFactor *) widths
  cells <- mapM (tableCellToLaTeX header) $ zip3 widths' aligns cols
  return $ hsep (intersperse "&" cells) <> "\\tabularnewline"

-- For simple latex tables (without minipages or parboxes),
-- we need to go to some lengths to get line breaks working:
-- as LineBreak bs = \vtop{\hbox{\strut as}\hbox{\strut bs}}.
fixLineBreaks :: Block -> Block
fixLineBreaks (Para ils)  = Para $ fixLineBreaks' ils
fixLineBreaks (Plain ils) = Plain $ fixLineBreaks' ils
fixLineBreaks x           = x

fixLineBreaks' :: [Inline] -> [Inline]
fixLineBreaks' ils = case splitBy (== LineBreak) ils of
                       []     -> []
                       [xs]   -> xs
                       chunks -> RawInline "tex" "\\vtop{" :
                                 concatMap tohbox chunks ++
                                 [RawInline "tex" "}"]
  where tohbox ys = RawInline "tex" "\\hbox{\\strut " : ys ++
                    [RawInline "tex" "}"]

-- We also change display math to inline math, since display
-- math breaks in simple tables.
displayMathToInline :: Inline -> Inline
displayMathToInline (Math DisplayMath x) = Math InlineMath x
displayMathToInline x = x

tableCellToLaTeX :: Bool -> (Double, Alignment, [Block])
                 -> State WriterState Doc
tableCellToLaTeX _      (0,     _,     blocks) =
  blockListToLaTeX $ walk fixLineBreaks $ walk displayMathToInline blocks
tableCellToLaTeX header (width, align, blocks) = do
  modify $ \st -> st{ stInMinipage = True, stNotes = [] }
  cellContents <- blockListToLaTeX blocks
  notes <- gets stNotes
  modify $ \st -> st{ stInMinipage = False, stNotes = [] }
  let valign = text $ if header then "[b]" else "[t]"
  let halign = case align of
               AlignLeft    -> "\\raggedright"
               AlignRight   -> "\\raggedleft"
               AlignCenter  -> "\\centering"
               AlignDefault -> "\\raggedright"
  return $ ("\\begin{minipage}" <> valign <>
            braces (text (printf "%.2f\\columnwidth" width)) <>
            (halign <> "\\strut" <> cr <> cellContents <> cr) <>
            "\\strut\\end{minipage}") $$
            notesToLaTeX notes

notesToLaTeX :: [Doc] -> Doc
notesToLaTeX [] = empty
notesToLaTeX ns = (case length ns of
                              n | n > 1 -> "\\addtocounter" <>
                                           braces "footnote" <>
                                           braces (text $ show $ 1 - n)
                                | otherwise -> empty)
                   $$
                   vcat (intersperse
                     ("\\addtocounter" <> braces "footnote" <> braces "1")
                     $ map (\x -> "\\footnotetext" <> braces x)
                     $ reverse ns)

listItemToLaTeX :: [Block] -> State WriterState Doc
listItemToLaTeX lst
  -- we need to put some text before a header if it's the first
  -- element in an item. This will look ugly in LaTeX regardless, but
  -- this will keep the typesetter from throwing an error.
  | ((Header _ _ _) :_) <- lst =
    blockListToLaTeX lst >>= return . (text "\\item ~" $$) . (nest 2)
  | otherwise = blockListToLaTeX lst >>= return .  (text "\\item" $$) .
                      (nest 2)

defListItemToLaTeX :: ([Inline], [[Block]]) -> State WriterState Doc
defListItemToLaTeX (term, defs) = do
    term' <- inlineListToLaTeX term
<<<<<<< HEAD
=======
    -- put braces around term if it contains an internal link,
    -- since otherwise we get bad bracket interactions: \item[\hyperref[..]
    let isInternalLink (Link _ _ ('#':_,_)) = True
        isInternalLink _                    = False
    let term'' = if any isInternalLink term
                    then braces term'
                    else term'
>>>>>>> 08243d53
    def'  <- liftM vsep $ mapM blockListToLaTeX defs
    return $ case defs of
     (((Header _ _ _) : _) : _) ->
       "\\item" <> brackets term' <> " ~ " $$ def'
     _                          ->
       "\\item" <> brackets term' $$ def'

-- | Craft the section header, inserting the secton reference, if supplied.
sectionHeader :: Bool    -- True for unnumbered
              -> [Char]
              -> Int
              -> [Inline]
              -> State WriterState Doc
sectionHeader unnumbered ref level lst = do
  txt <- inlineListToLaTeX lst
  lab <- text `fmap` toLabel ref
  plain <- stringToLaTeX TextString $ foldl (++) "" $ map stringify lst
  let noNote (Note _) = Str ""
      noNote x        = x
  let lstNoNotes = walk noNote lst
  txtNoNotes <- inlineListToLaTeX lstNoNotes
  let star = if unnumbered then text "*" else empty
  -- footnotes in sections don't work (except for starred variants)
  -- unless you specify an optional argument:
  -- \section[mysec]{mysec\footnote{blah}}
  optional <- if unnumbered || lstNoNotes == lst
                 then return empty
                 else do
                   return $ brackets txtNoNotes
  let contents = if render Nothing txt == plain
                    then braces txt
                    else braces (text "\\texorpdfstring"
                         <> braces txt
                         <> braces (text plain))
  let stuffing = star <> optional <> contents
  book <- gets stBook
  opts <- gets stOptions
  let level' = if book || writerChapters opts then level - 1 else level
  internalLinks <- gets stInternalLinks
  let refLabel x = (if ref `elem` internalLinks
                       then text "\\hypertarget"
                                <> braces lab
                                <> braces x
                       else x)
  let headerWith x y = refLabel $ text x <> y <>
                             if null ref
                                then empty
                                else text "\\label" <> braces lab
  let sectionType = case level' of
                          0  | writerBeamer opts -> "part"
                             | otherwise -> "chapter"
                          1  -> "section"
                          2  -> "subsection"
                          3  -> "subsubsection"
                          4  -> "paragraph"
                          5  -> "subparagraph"
                          _  -> ""
  inQuote <- gets stInQuote
  let prefix = if inQuote && level' >= 4
                  then text "\\mbox{}%"
                  -- needed for \paragraph, \subparagraph in quote environment
                  -- see http://tex.stackexchange.com/questions/169830/
                  else empty
  return $ if level' > 5
              then txt
              else prefix $$
                   headerWith ('\\':sectionType) stuffing
                   $$ if unnumbered
                         then "\\addcontentsline{toc}" <>
                                braces (text sectionType) <>
                                braces txtNoNotes
                         else empty

-- | Convert list of inline elements to LaTeX.
inlineListToLaTeX :: [Inline]  -- ^ Inlines to convert
                  -> State WriterState Doc
inlineListToLaTeX lst =
  mapM inlineToLaTeX (fixBreaks $ fixLineInitialSpaces lst)
    >>= return . hcat
    -- nonbreaking spaces (~) in LaTeX don't work after line breaks,
    -- so we turn nbsps after hard breaks to \hspace commands.
    -- this is mostly used in verse.
 where fixLineInitialSpaces [] = []
       fixLineInitialSpaces (LineBreak : Str s@('\160':_) : xs) =
         LineBreak : fixNbsps s ++ fixLineInitialSpaces xs
       fixLineInitialSpaces (x:xs) = x : fixLineInitialSpaces xs
       fixNbsps s = let (ys,zs) = span (=='\160') s
                    in  replicate (length ys) hspace ++ [Str zs]
       hspace = RawInline "latex" "\\hspace*{0.333em}"
       -- linebreaks after blank lines cause problems:
       fixBreaks [] = []
       fixBreaks ys@(LineBreak : LineBreak : _) =
         case span (== LineBreak) ys of
               (lbs, rest) -> RawInline "latex"
                               ("\\\\[" ++ show (length lbs) ++
                                "\\baselineskip]") : fixBreaks rest
       fixBreaks (y:ys) = y : fixBreaks ys

isQuoted :: Inline -> Bool
isQuoted (Quoted _ _) = True
isQuoted _ = False

-- | Convert inline element to LaTeX
inlineToLaTeX :: Inline    -- ^ Inline to convert
              -> State WriterState Doc
inlineToLaTeX (Span (id',classes,kvs) ils) = do
  let noEmph = "csl-no-emph" `elem` classes
  let noStrong = "csl-no-strong" `elem` classes
  let noSmallCaps = "csl-no-smallcaps" `elem` classes
  let rtl = ("dir","rtl") `elem` kvs
  let ltr = ("dir","ltr") `elem` kvs
  ref <- toLabel id'
  let linkAnchor = if null id'
                      then empty
                      else "\\protect\\hypertarget" <> braces (text ref) <>
                             braces empty
  fmap (linkAnchor <>)
    ((if noEmph then inCmd "textup" else id) .
     (if noStrong then inCmd "textnormal" else id) .
     (if noSmallCaps then inCmd "textnormal" else id) .
     (if rtl then inCmd "RL" else id) .
     (if ltr then inCmd "LR" else id) .
     (case lookup "lang" kvs of
        Just lng -> let (l, o) = toPolyglossia $ splitBy (=='-') lng
                        ops = if null o then "" else brackets (text o)
                    in  \c -> char '\\' <> "text" <> text l <> ops <> braces c
        Nothing  -> id)
    ) `fmap` inlineListToLaTeX ils
inlineToLaTeX (Emph lst) =
  inlineListToLaTeX lst >>= return . inCmd "emph"
inlineToLaTeX (Strong lst) =
  inlineListToLaTeX lst >>= return . inCmd "textbf"
inlineToLaTeX (Strikeout lst) = do
  -- we need to protect VERB in an mbox or we get an error
  -- see #1294
  contents <- inlineListToLaTeX $ protectCode lst
  modify $ \s -> s{ stStrikeout = True }
  return $ inCmd "sout" contents
inlineToLaTeX (Superscript lst) =
  inlineListToLaTeX lst >>= return . inCmd "textsuperscript"
inlineToLaTeX (Subscript lst) = do
  inlineListToLaTeX lst >>= return . inCmd "textsubscript"
inlineToLaTeX (SmallCaps lst) =
  inlineListToLaTeX lst >>= return . inCmd "textsc"
inlineToLaTeX (Cite cits lst) = do
  st <- get
  let opts = stOptions st
  case writerCiteMethod opts of
     Natbib   -> citationsToNatbib cits
     Biblatex -> citationsToBiblatex cits
     _        -> inlineListToLaTeX lst

inlineToLaTeX (Code (_,classes,_) str) = do
  opts <- gets stOptions
  inHeading <- gets stInHeading
  case () of
     _ | writerListings opts  && not inHeading      -> listingsCode
       | writerHighlight opts && not (null classes) -> highlightCode
       | otherwise                                  -> rawCode
   where listingsCode = do
           inNote <- gets stInNote
           when inNote $ modify $ \s -> s{ stVerbInNote = True }
           let chr = case "!\"&'()*,-./:;?@_" \\ str of
                          (c:_) -> c
                          []    -> '!'
           return $ text $ "\\lstinline" ++ [chr] ++ str ++ [chr]
         highlightCode = do
           case highlight formatLaTeXInline ("",classes,[]) str of
                  Nothing -> rawCode
                  Just  h -> modify (\st -> st{ stHighlighting = True }) >>
                             return (text h)
         rawCode = liftM (text . (\s -> "\\texttt{" ++ escapeSpaces s ++ "}"))
                          $ stringToLaTeX CodeString str
           where
             escapeSpaces =  concatMap (\c -> if c == ' ' then "\\ " else [c])
inlineToLaTeX (Quoted qt lst) = do
  contents <- inlineListToLaTeX lst
  csquotes <- liftM stCsquotes get
  opts <- gets stOptions
  if csquotes
     then return $ "\\enquote" <> braces contents
     else do
       let s1 = if (not (null lst)) && (isQuoted (head lst))
                   then "\\,"
                   else empty
       let s2 = if (not (null lst)) && (isQuoted (last lst))
                   then "\\,"
                   else empty
       let inner = s1 <> contents <> s2
       return $ case qt of
                DoubleQuote ->
                   if writerTeXLigatures opts
                      then text "``" <> inner <> text "''"
                      else char '\x201C' <> inner <> char '\x201D'
                SingleQuote ->
                   if writerTeXLigatures opts
                      then char '`' <> inner <> char '\''
                      else char '\x2018' <> inner <> char '\x2019'
inlineToLaTeX (Str str) = liftM text $ stringToLaTeX TextString str
inlineToLaTeX (Math InlineMath str) =
  return $ "\\(" <> text str <> "\\)"
inlineToLaTeX (Math DisplayMath str) =
  return $ "\\[" <> text str <> "\\]"
inlineToLaTeX (RawInline f str)
  | f == Format "latex" || f == Format "tex"
                        = return $ text str
  | otherwise           = return empty
inlineToLaTeX (LineBreak) = return $ "\\\\" <> cr
inlineToLaTeX Space = return space
inlineToLaTeX (Link _ txt ('#':ident, _)) = do
  contents <- inlineListToLaTeX txt
  lab <- toLabel ident
<<<<<<< HEAD
  return $ text "\\protect\\hyperlink" <> braces (text lab) <> braces contents
inlineToLaTeX (Link txt (src, _)) =
=======
  return $ text "\\hyperref" <> brackets (text lab) <> braces contents
inlineToLaTeX (Link _ txt (src, _)) =
>>>>>>> 08243d53
  case txt of
        [Str x] | escapeURI x == src ->  -- autolink
             do modify $ \s -> s{ stUrl = True }
                src' <- stringToLaTeX URLString (escapeURI src)
                return $ text $ "\\url{" ++ src' ++ "}"
        [Str x] | Just rest <- stripPrefix "mailto:" src,
                  escapeURI x == rest -> -- email autolink
             do modify $ \s -> s{ stUrl = True }
                src' <- stringToLaTeX URLString (escapeURI src)
                contents <- inlineListToLaTeX txt
                return $ "\\href" <> braces (text src') <>
                   braces ("\\nolinkurl" <> braces contents)
        _ -> do contents <- inlineListToLaTeX txt
                src' <- stringToLaTeX URLString (escapeURI src)
                return $ text ("\\href{" ++ src' ++ "}{") <>
                         contents <> char '}'
inlineToLaTeX (Image attr _ (source, _)) = do
  modify $ \s -> s{ stGraphics = True }
  opts <- gets stOptions
  let showDim dir = let d = text (show dir) <> "="
                    in case (dimension dir attr) of
                         Just (Pixel a)   ->
                           [d <> text (showInInch opts (Pixel a)) <> "in"]
                         Just (Percent a) ->
                           [d <> text (showFl (a / 100)) <> "\\textwidth"]
                         Just dim         ->
                           [d <> text (show dim)]
                         Nothing          ->
                           []
      dimList = showDim Width ++ showDim Height
      dims = if null dimList
                then empty
                else brackets $ cat (intersperse "," dimList)
      source' = if isURI source
                   then source
                   else unEscapeString source
  source'' <- stringToLaTeX URLString (escapeURI source')
  inHeading <- gets stInHeading
  return $
    (if inHeading then "\\protect\\includegraphics" else "\\includegraphics") <>
    dims <> braces (text source'')
inlineToLaTeX (Note contents) = do
  inMinipage <- gets stInMinipage
  modify (\s -> s{stInNote = True})
  contents' <- blockListToLaTeX contents
  modify (\s -> s {stInNote = False})
  let optnl = case reverse contents of
                   (CodeBlock _ _ : _) -> cr
                   _                   -> empty
  let noteContents = nest 2 contents' <> optnl
  opts <- gets stOptions
  -- in beamer slides, display footnote from current overlay forward
  let beamerMark = if writerBeamer opts
                      then text "<.->"
                      else empty
  modify $ \st -> st{ stNotes = noteContents : stNotes st }
  return $
    if inMinipage
       then "\\footnotemark{}"
       -- note: a \n before } needed when note ends with a Verbatim environment
       else "\\footnote" <> beamerMark <> braces noteContents

protectCode :: [Inline] -> [Inline]
protectCode [] = []
protectCode (x@(Code ("",[],[]) _) : xs) = x : protectCode xs
protectCode (x@(Code _ _) : xs) = ltx "\\mbox{" : x : ltx "}" : xs
  where ltx = RawInline (Format "latex")
protectCode (x : xs) = x : protectCode xs

citationsToNatbib :: [Citation] -> State WriterState Doc
citationsToNatbib (one:[])
  = citeCommand c p s k
  where
    Citation { citationId = k
             , citationPrefix = p
             , citationSuffix = s
             , citationMode = m
             }
      = one
    c = case m of
             AuthorInText     -> "citet"
             SuppressAuthor  -> "citeyearpar"
             NormalCitation -> "citep"

citationsToNatbib cits
  | noPrefix (tail cits) && noSuffix (init cits) && ismode NormalCitation cits
  = citeCommand "citep" p s ks
  where
     noPrefix  = all (null . citationPrefix)
     noSuffix  = all (null . citationSuffix)
     ismode m  = all (((==) m)  . citationMode)
     p         = citationPrefix  $ head $ cits
     s         = citationSuffix  $ last $ cits
     ks        = intercalate ", " $ map citationId cits

citationsToNatbib (c:cs) | citationMode c == AuthorInText = do
     author <- citeCommand "citeauthor" [] [] (citationId c)
     cits   <- citationsToNatbib (c { citationMode = SuppressAuthor } : cs)
     return $ author <+> cits

citationsToNatbib cits = do
  cits' <- mapM convertOne cits
  return $ text "\\citetext{" <> foldl combineTwo empty cits' <> text "}"
  where
    combineTwo a b | isEmpty a = b
                   | otherwise = a <> text "; " <> b
    convertOne Citation { citationId = k
                        , citationPrefix = p
                        , citationSuffix = s
                        , citationMode = m
                        }
        = case m of
               AuthorInText   -> citeCommand "citealt"  p s k
               SuppressAuthor -> citeCommand "citeyear" p s k
               NormalCitation -> citeCommand "citealp"  p s k

citeCommand :: String -> [Inline] -> [Inline] -> String -> State WriterState Doc
citeCommand c p s k = do
  args <- citeArguments p s k
  return $ text ("\\" ++ c) <> args

citeArguments :: [Inline] -> [Inline] -> String -> State WriterState Doc
citeArguments p s k = do
  let s' = case s of
        (Str (x:[]) : r) | isPunctuation x -> dropWhile (== Space) r
        (Str (x:xs) : r) | isPunctuation x -> Str xs : r
        _                                  -> s
  pdoc <- inlineListToLaTeX p
  sdoc <- inlineListToLaTeX s'
  let optargs = case (isEmpty pdoc, isEmpty sdoc) of
                     (True, True ) -> empty
                     (True, False) -> brackets sdoc
                     (_   , _    ) -> brackets pdoc <> brackets sdoc
  return $ optargs <> braces (text k)

citationsToBiblatex :: [Citation] -> State WriterState Doc
citationsToBiblatex (one:[])
  = citeCommand cmd p s k
    where
       Citation { citationId = k
                , citationPrefix = p
                , citationSuffix = s
                , citationMode = m
                } = one
       cmd = case m of
                  SuppressAuthor -> "autocite*"
                  AuthorInText   -> "textcite"
                  NormalCitation -> "autocite"

citationsToBiblatex (c:cs) = do
  args <- mapM convertOne (c:cs)
  return $ text cmd <> foldl (<>) empty args
    where
       cmd = case citationMode c of
                  AuthorInText -> "\\textcites"
                  _            -> "\\autocites"
       convertOne Citation { citationId = k
                           , citationPrefix = p
                           , citationSuffix = s
                           }
              = citeArguments p s k

citationsToBiblatex _ = return empty

-- Determine listings language from list of class attributes.
getListingsLanguage :: [String] -> Maybe String
getListingsLanguage [] = Nothing
getListingsLanguage (x:xs) = toListingsLanguage x <|> getListingsLanguage xs

-- Extract a key from divs and spans
extract :: String -> Block -> [String]
extract key (Div attr _)     = lookKey key attr
extract key (Plain ils)      = concatMap (extractInline key) ils
extract key (Para ils)       = concatMap (extractInline key) ils
extract key (Header _ _ ils) = concatMap (extractInline key) ils
extract _ _                  = []

-- Extract a key from spans
extractInline :: String -> Inline -> [String]
extractInline key (Span attr _) = lookKey key attr
extractInline _ _               = []

-- Look up a key in an attribute and give a list of its values
lookKey :: String -> Attr -> [String]
lookKey key (_,_,kvs) =  maybe [] words $ lookup key kvs

-- In environments \Arabic instead of \arabic is used
toPolyglossiaEnv :: String -> (String, String)
toPolyglossiaEnv l =
  case toPolyglossia $ (splitBy (=='-')) l of
    ("arabic", o) -> ("Arabic", o)
    x             -> x

-- Takes a list of the constituents of a BCP 47 language code and
-- converts it to a Polyglossia (language, options) tuple
-- http://mirrors.concertpass.com/tex-archive/macros/latex/contrib/polyglossia/polyglossia.pdf
toPolyglossia :: [String] -> (String, String)
toPolyglossia ("ar":"DZ":_)        = ("arabic", "locale=algeria")
toPolyglossia ("ar":"IQ":_)        = ("arabic", "locale=mashriq")
toPolyglossia ("ar":"JO":_)        = ("arabic", "locale=mashriq")
toPolyglossia ("ar":"LB":_)        = ("arabic", "locale=mashriq")
toPolyglossia ("ar":"LY":_)        = ("arabic", "locale=libya")
toPolyglossia ("ar":"MA":_)        = ("arabic", "locale=morocco")
toPolyglossia ("ar":"MR":_)        = ("arabic", "locale=mauritania")
toPolyglossia ("ar":"PS":_)        = ("arabic", "locale=mashriq")
toPolyglossia ("ar":"SY":_)        = ("arabic", "locale=mashriq")
toPolyglossia ("ar":"TN":_)        = ("arabic", "locale=tunisia")
toPolyglossia ("de":"1901":_)      = ("german", "spelling=old")
toPolyglossia ("de":"AT":"1901":_) = ("german", "variant=austrian, spelling=old")
toPolyglossia ("de":"AT":_)        = ("german", "variant=austrian")
toPolyglossia ("de":"CH":"1901":_) = ("german", "variant=swiss, spelling=old")
toPolyglossia ("de":"CH":_)        = ("german", "variant=swiss")
toPolyglossia ("de":_)             = ("german", "")
toPolyglossia ("dsb":_)            = ("lsorbian", "")
toPolyglossia ("el":"polyton":_)   = ("greek",   "variant=poly")
toPolyglossia ("en":"AU":_)        = ("english", "variant=australian")
toPolyglossia ("en":"CA":_)        = ("english", "variant=canadian")
toPolyglossia ("en":"GB":_)        = ("english", "variant=british")
toPolyglossia ("en":"NZ":_)        = ("english", "variant=newzealand")
toPolyglossia ("en":"UK":_)        = ("english", "variant=british")
toPolyglossia ("en":"US":_)        = ("english", "variant=american")
toPolyglossia ("grc":_)            = ("greek",   "variant=ancient")
toPolyglossia ("hsb":_)            = ("usorbian", "")
toPolyglossia ("sl":_)             = ("slovenian", "")
toPolyglossia x                    = (commonFromBcp47 x, "")

-- Takes a list of the constituents of a BCP 47 language code and
-- converts it to a Babel language string.
-- http://mirrors.concertpass.com/tex-archive/macros/latex/required/babel/base/babel.pdf
-- Note that the PDF unfortunately does not contain a complete list of supported languages.
toBabel :: [String] -> String
toBabel ("de":"1901":_)      = "german"
toBabel ("de":"AT":"1901":_) = "austrian"
toBabel ("de":"AT":_)        = "naustrian"
toBabel ("de":_)             = "ngerman"
toBabel ("dsb":_)            = "lowersorbian"
toBabel ("el":"polyton":_)   = "polutonikogreek"
toBabel ("en":"AU":_)        = "australian"
toBabel ("en":"CA":_)        = "canadian"
toBabel ("en":"GB":_)        = "british"
toBabel ("en":"NZ":_)        = "newzealand"
toBabel ("en":"UK":_)        = "british"
toBabel ("en":"US":_)        = "american"
toBabel ("fr":"CA":_)        = "canadien"
toBabel ("fra":"aca":_)      = "acadian"
toBabel ("grc":_)            = "polutonikogreek"
toBabel ("hsb":_)            = "uppersorbian"
toBabel ("sl":_)             = "slovene"
toBabel x                    = commonFromBcp47 x

-- Takes a list of the constituents of a BCP 47 language code
-- and converts it to a string shared by Babel and Polyglossia.
-- https://tools.ietf.org/html/bcp47#section-2.1
commonFromBcp47 :: [String] -> String
commonFromBcp47 [] = ""
commonFromBcp47 ("pt":"BR":_) = "brazilian"
commonFromBcp47 x = fromIso $ head x
  where
    fromIso "af"  = "afrikaans"
    fromIso "am"  = "amharic"
    fromIso "ar"  = "arabic"
    fromIso "ast" = "asturian"
    fromIso "bg"  = "bulgarian"
    fromIso "bn"  = "bengali"
    fromIso "bo"  = "tibetan"
    fromIso "br"  = "breton"
    fromIso "ca"  = "catalan"
    fromIso "cy"  = "welsh"
    fromIso "cz"  = "czech"
    fromIso "cop" = "coptic"
    fromIso "da"  = "danish"
    fromIso "dv"  = "divehi"
    fromIso "el"  = "greek"
    fromIso "en"  = "english"
    fromIso "eo"  = "esperanto"
    fromIso "es"  = "spanish"
    fromIso "et"  = "estonian"
    fromIso "eu"  = "basque"
    fromIso "fa"  = "farsi"
    fromIso "fi"  = "finnish"
    fromIso "fr"  = "french"
    fromIso "fur" = "friulan"
    fromIso "ga"  = "irish"
    fromIso "gd"  = "scottish"
    fromIso "gl"  = "galician"
    fromIso "he"  = "hebrew"
    fromIso "hi"  = "hindi"
    fromIso "hr"  = "croatian"
    fromIso "hy"  = "armenian"
    fromIso "hu"  = "magyar"
    fromIso "ia"  = "interlingua"
    fromIso "id"  = "indonesian"
    fromIso "ie"  = "interlingua"
    fromIso "is"  = "icelandic"
    fromIso "it"  = "italian"
    fromIso "jp"  = "japanese"
    fromIso "km"  = "khmer"
    fromIso "kn"  = "kannada"
    fromIso "ko"  = "korean"
    fromIso "la"  = "latin"
    fromIso "lo"  = "lao"
    fromIso "lt"  = "lithuanian"
    fromIso "lv"  = "latvian"
    fromIso "ml"  = "malayalam"
    fromIso "mn"  = "mongolian"
    fromIso "mr"  = "marathi"
    fromIso "nb"  = "norsk"
    fromIso "nl"  = "dutch"
    fromIso "nn"  = "nynorsk"
    fromIso "no"  = "norsk"
    fromIso "nqo" = "nko"
    fromIso "oc"  = "occitan"
    fromIso "pl"  = "polish"
    fromIso "pms" = "piedmontese"
    fromIso "pt"  = "portuguese"
    fromIso "rm"  = "romansh"
    fromIso "ro"  = "romanian"
    fromIso "ru"  = "russian"
    fromIso "sa"  = "sanskrit"
    fromIso "se"  = "samin"
    fromIso "sk"  = "slovak"
    fromIso "sq"  = "albanian"
    fromIso "sr"  = "serbian"
    fromIso "sv"  = "swedish"
    fromIso "syr" = "syriac"
    fromIso "ta"  = "tamil"
    fromIso "te"  = "telugu"
    fromIso "th"  = "thai"
    fromIso "tk"  = "turkmen"
    fromIso "tr"  = "turkish"
    fromIso "uk"  = "ukrainian"
    fromIso "ur"  = "urdu"
    fromIso "vi"  = "vietnamese"
    fromIso _     = ""

deNote :: Inline -> Inline
deNote (Note _) = RawInline (Format "latex") ""
deNote x = x<|MERGE_RESOLUTION|>--- conflicted
+++ resolved
@@ -400,34 +400,21 @@
   inNote <- gets stInNote
   modify $ \st -> st{ stInMinipage = True, stNotes = [] }
   capt <- inlineListToLaTeX txt
-<<<<<<< HEAD
   notes <- gets stNotes
   modify $ \st -> st{ stInMinipage = False, stNotes = [] }
   -- We can't have footnotes in the list of figures, so remove them:
   captForLof <- if null notes
                    then return empty
                    else brackets <$> inlineListToLaTeX (walk deNote txt)
-  img <- inlineToLaTeX (Image txt (src,tit))
+  img <- inlineToLaTeX (Image attr txt (src,tit))
   let footnotes = notesToLaTeX notes
-=======
-  img <- inlineToLaTeX (Image attr txt (src,tit))
-  let (ident, _, _) = attr
-  idn <- toLabel ident
-  let label = if null ident
-                 then empty
-                 else "\\label" <> braces (text idn)
->>>>>>> 08243d53
   return $ if inNote
               -- can't have figures in notes
               then "\\begin{center}" $$ img $+$ capt $$ "\\end{center}"
               else "\\begin{figure}[htbp]" $$ "\\centering" $$ img $$
-<<<<<<< HEAD
                     ("\\caption" <> captForLof <> braces capt) $$
                     "\\end{figure}" $$
                     footnotes
-=======
-                      ("\\caption" <> braces capt) $$ label $$ "\\end{figure}"
->>>>>>> 08243d53
 -- . . . indicates pause in beamer slides
 blockToLaTeX (Para [Str ".",Space,Str ".",Space,Str "."]) = do
   beamer <- writerBeamer `fmap` gets stOptions
@@ -698,8 +685,6 @@
 defListItemToLaTeX :: ([Inline], [[Block]]) -> State WriterState Doc
 defListItemToLaTeX (term, defs) = do
     term' <- inlineListToLaTeX term
-<<<<<<< HEAD
-=======
     -- put braces around term if it contains an internal link,
     -- since otherwise we get bad bracket interactions: \item[\hyperref[..]
     let isInternalLink (Link _ _ ('#':_,_)) = True
@@ -707,13 +692,12 @@
     let term'' = if any isInternalLink term
                     then braces term'
                     else term'
->>>>>>> 08243d53
     def'  <- liftM vsep $ mapM blockListToLaTeX defs
     return $ case defs of
      (((Header _ _ _) : _) : _) ->
-       "\\item" <> brackets term' <> " ~ " $$ def'
+       "\\item" <> brackets term'' <> " ~ " $$ def'
      _                          ->
-       "\\item" <> brackets term' $$ def'
+       "\\item" <> brackets term'' $$ def'
 
 -- | Craft the section header, inserting the secton reference, if supplied.
 sectionHeader :: Bool    -- True for unnumbered
@@ -920,13 +904,8 @@
 inlineToLaTeX (Link _ txt ('#':ident, _)) = do
   contents <- inlineListToLaTeX txt
   lab <- toLabel ident
-<<<<<<< HEAD
   return $ text "\\protect\\hyperlink" <> braces (text lab) <> braces contents
-inlineToLaTeX (Link txt (src, _)) =
-=======
-  return $ text "\\hyperref" <> brackets (text lab) <> braces contents
 inlineToLaTeX (Link _ txt (src, _)) =
->>>>>>> 08243d53
   case txt of
         [Str x] | escapeURI x == src ->  -- autolink
              do modify $ \s -> s{ stUrl = True }
